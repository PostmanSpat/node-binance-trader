--- conflicted
+++ resolved
@@ -35,17 +35,10 @@
         "moment": "2.29.1",
         "node-binance-api": "0.12.4",
         "nodemailer": "6.4.18",
-<<<<<<< HEAD
-        "ora": "3.4.0",
-        "pg": "7.18.2",
+        "ora": "5.3.0",
+        "pg": "8.5.1",
         "socket.io": "3.1.2",
         "socket.io-client": "3.1.2",
-=======
-        "ora": "5.3.0",
-        "pg": "8.5.1",
-        "socket.io": "2.4.1",
-        "socket.io-client": "2.4.0",
->>>>>>> 4c4856c9
         "telebot": "1.4.1",
         "tulind": "0.8.18"
     }
