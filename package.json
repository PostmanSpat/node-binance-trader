--- conflicted
+++ resolved
@@ -35,18 +35,11 @@
         "moment": "2.29.1",
         "node-binance-api": "0.12.5",
         "nodemailer": "6.5.0",
-<<<<<<< HEAD
         "ora": "5.4.0",
         "pg": "8.5.1",
+        "set-interval-async": "1.0.34",
         "socket.io": "4.0.0",
         "socket.io-client": "4.0.0",
-=======
-        "ora": "3.4.0",
-        "pg": "7.18.2",
-        "set-interval-async": "1.0.34",
-        "socket.io": "2.4.1",
-        "socket.io-client": "2.4.0",
->>>>>>> 2f93fc99
         "telebot": "1.4.1",
         "tulind": "0.8.18"
     }
