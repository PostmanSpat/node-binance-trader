# Node build artifacts
node_modules
npm-debug.log

# Local development
*.env
*.dev

.DS_Store
*.lock
<<<<<<< HEAD
*.txt
*.log
=======

track.js
test.js
*.txt
>>>>>>> b4de7219
<|MERGE_RESOLUTION|>--- conflicted
+++ resolved
@@ -8,12 +8,5 @@
 
 .DS_Store
 *.lock
-<<<<<<< HEAD
+*.log
 *.txt
-*.log
-=======
-
-track.js
-test.js
-*.txt
->>>>>>> b4de7219
