--- conflicted
+++ resolved
@@ -10,12 +10,9 @@
 const TradeQueue = require("./trade-queue")
 
 const bva_key = env.BVA_API_KEY
-<<<<<<< HEAD
+const tradeQueue = new TradeQueue()
 const tradeShortEnabled = env.TRADE_SHORT_ENABLED
-=======
-const tradeQueue = new TradeQueue()
 tradeQueue.startQueue()
->>>>>>> 96479dd9
 
 //////////////////////////////////////////////////////////////////////////////////
 //         VARIABLES TO KEEP TRACK OF BOT POSITIONS AND ACTIVITY
